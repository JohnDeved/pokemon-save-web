--- conflicted
+++ resolved
@@ -21,15 +21,4 @@
 *.ntvs*
 *.njsproj
 *.sln
-*.sw?
-
-<<<<<<< HEAD
-# Million Lint
-.million
-
-# Test results and coverage
-test-results.xml
-coverage/
-*.test.log
-=======
->>>>>>> 0944396d
+*.sw?